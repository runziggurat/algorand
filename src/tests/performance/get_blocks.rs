use std::{
    net::{IpAddr, Ipv4Addr, SocketAddr},
    str::FromStr,
    sync::Arc,
    time::{Duration, Instant},
};

use tempfile::TempDir;
use tokio::{net::TcpSocket, sync::Barrier, task::JoinSet, time::timeout};

use crate::{
    protocol::{
        codecs::{
            algomsg::AlgoMsg,
            msgpack::Round,
            payload::Payload,
            topic::{TopicMsgResp, UniEnsBlockReq, UniEnsBlockReqType},
        },
        payload_factory::PayloadFactory,
    },
    setup::node::Node,
    tools::{
        constants::{
<<<<<<< HEAD
            ERR_NODE_ADDR, ERR_NODE_BUILD, ERR_NODE_CONNECT, ERR_NODE_STOP, ERR_SOCKET_BIND,
            ERR_SYNTH_BUILD, ERR_SYNTH_UNICAST, ERR_TEMPDIR_NEW,
=======
            ERR_NODE_ADDR, ERR_NODE_BUILD, ERR_NODE_STOP, ERR_SOCKET_BIND, ERR_SYNTH_BUILD,
            ERR_SYNTH_CONNECT, ERR_SYNTH_UNICAST, ERR_TEMPDIR_NEW,
>>>>>>> 5a759120
        },
        ips::IPS,
        metrics::{
            recorder::TestMetrics,
            tables::{duration_as_ms, RequestStats, RequestsTable},
        },
        synthetic_node::SyntheticNodeBuilder,
    },
};

const METRIC_LATENCY: &str = "block_test_latency";
// number of requests to send per peer
const REQUESTS: u16 = 100;
const RESPONSE_TIMEOUT: Duration = Duration::from_secs(3);

<<<<<<< HEAD
#[cfg_attr(
    not(feature = "performance"),
    ignore = "run this test with the 'performance' feature enabled"
)]
=======
#[cfg_attr(not(feature = "performance"), ignore)]
>>>>>>> 5a759120
#[tokio::test(flavor = "multi_thread", worker_threads = 8)]
#[allow(non_snake_case)]
async fn p001_GET_BLOCKS_latency() {
    // ZG-PERFORMANCE-001, Block getting latency
    //
    // This test checks if node behaves as expected under load from other peers.
    // We test the overall performance of a node's get blocks (with certs) latency.
    //
    // Results should be inspected manually as they are strongly dependent on the machine.
    //
    // Sample results:
    // ┌─────────┬────────────┬────────────┬────────────┬────────────────┬────────────┬────────────┬────────────┬────────────┬────────────┬────────────────┬────────────┬──────────────┐
    // │  peers  │  requests  │  min (ms)  │  max (ms)  │  std dev (ms)  │  10% (ms)  │  50% (ms)  │  75% (ms)  │  90% (ms)  │  99% (ms)  │  completion %  │  time (s)  │  requests/s  │
    // ├─────────┼────────────┼────────────┼────────────┼────────────────┼────────────┼────────────┼────────────┼────────────┼────────────┼────────────────┼────────────┼──────────────┤
    // │       1 │        100 │          1 │          2 │              1 │          1 │          1 │          1 │          1 │          2 │         100.00 │       1.16 │        86.38 │
    // ├─────────┼────────────┼────────────┼────────────┼────────────────┼────────────┼────────────┼────────────┼────────────┼────────────┼────────────────┼────────────┼──────────────┤
    // │      50 │        100 │          0 │          4 │              1 │          1 │          1 │          1 │          2 │          2 │         100.00 │       1.24 │      4021.24 │
    // ├─────────┼────────────┼────────────┼────────────┼────────────────┼────────────┼────────────┼────────────┼────────────┼────────────┼────────────────┼────────────┼──────────────┤
    // │     100 │        100 │          0 │          9 │              2 │          1 │          1 │          1 │          2 │          5 │         100.00 │       1.30 │      7663.57 │
    // ├─────────┼────────────┼────────────┼────────────┼────────────────┼────────────┼────────────┼────────────┼────────────┼────────────┼────────────────┼────────────┼──────────────┤
    // │     200 │        100 │          0 │         11 │              2 │          1 │          1 │          1 │          2 │          4 │          99.81 │       4.31 │      4630.10 │
    // ├─────────┼────────────┼────────────┼────────────┼────────────────┼────────────┼────────────┼────────────┼────────────┼────────────┼────────────────┼────────────┼──────────────┤
    // │     300 │        100 │          0 │          9 │              1 │          1 │          1 │          1 │          2 │          4 │          99.62 │       4.35 │      6871.47 │
    // ├─────────┼────────────┼────────────┼────────────┼────────────────┼────────────┼────────────┼────────────┼────────────┼────────────┼────────────────┼────────────┼──────────────┤
    // │     400 │        100 │          0 │         19 │              2 │          1 │          1 │          2 │          2 │          5 │          99.59 │       4.41 │      9028.24 │
    // ├─────────┼────────────┼────────────┼────────────┼────────────────┼────────────┼────────────┼────────────┼────────────┼────────────┼────────────────┼────────────┼──────────────┤
    // │     500 │        100 │          0 │         14 │              2 │          1 │          1 │          2 │          2 │          5 │          99.17 │       7.39 │      6706.93 │
    // ├─────────┼────────────┼────────────┼────────────┼────────────────┼────────────┼────────────┼────────────┼────────────┼────────────┼────────────────┼────────────┼──────────────┤
    // │     600 │        100 │          0 │         14 │              2 │          1 │          1 │          2 │          2 │          6 │          99.00 │       7.46 │      7961.44 │
    // ├─────────┼────────────┼────────────┼────────────┼────────────────┼────────────┼────────────┼────────────┼────────────┼────────────┼────────────────┼────────────┼──────────────┤
    // │     700 │        100 │          0 │         11 │              2 │          1 │          1 │          2 │          3 │          6 │          98.77 │      10.43 │      6629.62 │
    // ├─────────┼────────────┼────────────┼────────────┼────────────────┼────────────┼────────────┼────────────┼────────────┼────────────┼────────────────┼────────────┼──────────────┤
    // │     800 │        100 │          0 │         11 │              1 │          1 │          1 │          2 │          2 │          5 │          99.02 │       7.62 │     10396.44 │
    // └─────────┴────────────┴────────────┴────────────┴────────────────┴────────────┴────────────┴────────────┴────────────┴────────────┴────────────────┴────────────┴──────────────┘
    // *NOTE* run with `cargo test --release  tests::performance::get_blocks -- --nocapture`
    // Before running test generate dummy devices with different ips using toos/ips.py

    let synth_counts = vec![1, 50, 100, 200, 300, 400, 500, 600, 700, 800];

    let mut table = RequestsTable::default();

    for synth_count in synth_counts {
        let target = TempDir::new().expect(ERR_TEMPDIR_NEW);
        let mut node = Node::builder().build(target.path()).expect(ERR_NODE_BUILD);
        node.start().await;

        let node_addr = node.net_addr().expect(ERR_NODE_ADDR);

        let mut synth_sockets = Vec::with_capacity(synth_count);
        let mut ips = IPS.to_vec();

        for _ in 0..synth_count {
            // If there is address for our thread in the pool we can use it.
            // Otherwise we'll not set bound_addr and use local IP addr (127.0.0.1).
            let ip = ips.pop().unwrap_or("127.0.0.1");

            let ip = SocketAddr::new(IpAddr::V4(Ipv4Addr::from_str(ip).unwrap()), 0);
            let socket = TcpSocket::new_v4().unwrap();

            // Make sure we can reuse the address and port
            socket.set_reuseaddr(true).unwrap();
            socket.set_reuseport(true).unwrap();

            socket.bind(ip).expect(ERR_SOCKET_BIND);
            synth_sockets.push(socket);
        }

        // setup metrics recorder
        let test_metrics = TestMetrics::default();
        // clear metrics and register metrics
        metrics::register_histogram!(METRIC_LATENCY);

        let mut synth_handles = JoinSet::new();
        let test_start = tokio::time::Instant::now();

        let barrier = Arc::new(Barrier::new(synth_count));

        for socket in synth_sockets {
            let arc_barrier = barrier.clone();
            synth_handles.spawn(simulate_peer(node_addr, socket, arc_barrier));
        }

        // wait for peers to complete
        while (synth_handles.join_next().await).is_some() {}

        let time_taken_secs = test_start.elapsed().as_secs_f64();

        let snapshot = test_metrics.take_snapshot();
        if let Some(latencies) = snapshot.construct_histogram(METRIC_LATENCY) {
            if latencies.entries() >= 1 {
                // add stats to table display
                table.add_row(RequestStats::new(
                    synth_count as u16,
                    REQUESTS,
                    latencies,
                    time_taken_secs,
                ));
            }
        }

        node.stop().expect(ERR_NODE_STOP);
    }

    // Display results table
    println!("\r\n{}", table);
}

const ROUND_KEY: Round = 1;
#[allow(unused_must_use)] // just for result of the timeout
async fn simulate_peer(node_addr: SocketAddr, socket: TcpSocket, start_barrier: Arc<Barrier>) {
    let mut synth_node = SyntheticNodeBuilder::default()
        .build()
        .await
        .expect(ERR_SYNTH_BUILD);

    // Establish peer connection
    synth_node
        .connect_from(node_addr, socket)
        .await
<<<<<<< HEAD
        .expect(ERR_NODE_CONNECT);
=======
        .expect(ERR_SYNTH_CONNECT);
>>>>>>> 5a759120

    let mut payload_factory = PayloadFactory::new(
        Payload::UniEnsBlockReq(UniEnsBlockReq {
            data_type: UniEnsBlockReqType::BlockAndCert,
            round_key: ROUND_KEY,
            nonce: 1,
        }),
        None,
    );

    let requests = payload_factory.generate_payloads(REQUESTS as usize);

    // Wait for all peers to connect
    start_barrier.wait().await;

    for message in requests {
        // Query transaction via peer protocol.
        if !synth_node.is_connected(node_addr) {
            break;
        }

        synth_node
            .unicast(node_addr, message)
            .expect(ERR_SYNTH_UNICAST);

        let now = Instant::now();

        // We can safely drop the result here because we don't care about it - if the message is
        // received and it's our response we simply register it for histogram and break the loop.
        // In every other case we simply move out and go to another request iteration.
        timeout(RESPONSE_TIMEOUT, async {
            loop {
                let m = synth_node.recv_message().await;
                if matches!(&m.1, AlgoMsg { payload: Payload::TopicMsgResp(TopicMsgResp::UniEnsBlockRsp(rsp)), .. }
                     if rsp.block.is_some() && rsp.block.as_ref().unwrap().round == ROUND_KEY && rsp.cert.is_some()) {
                    metrics::histogram!(METRIC_LATENCY, duration_as_ms(now.elapsed()));
                    break;
                }
            }
        }).await;
    }

    synth_node.shut_down().await
}<|MERGE_RESOLUTION|>--- conflicted
+++ resolved
@@ -21,13 +21,8 @@
     setup::node::Node,
     tools::{
         constants::{
-<<<<<<< HEAD
-            ERR_NODE_ADDR, ERR_NODE_BUILD, ERR_NODE_CONNECT, ERR_NODE_STOP, ERR_SOCKET_BIND,
-            ERR_SYNTH_BUILD, ERR_SYNTH_UNICAST, ERR_TEMPDIR_NEW,
-=======
             ERR_NODE_ADDR, ERR_NODE_BUILD, ERR_NODE_STOP, ERR_SOCKET_BIND, ERR_SYNTH_BUILD,
             ERR_SYNTH_CONNECT, ERR_SYNTH_UNICAST, ERR_TEMPDIR_NEW,
->>>>>>> 5a759120
         },
         ips::IPS,
         metrics::{
@@ -43,14 +38,10 @@
 const REQUESTS: u16 = 100;
 const RESPONSE_TIMEOUT: Duration = Duration::from_secs(3);
 
-<<<<<<< HEAD
 #[cfg_attr(
     not(feature = "performance"),
     ignore = "run this test with the 'performance' feature enabled"
 )]
-=======
-#[cfg_attr(not(feature = "performance"), ignore)]
->>>>>>> 5a759120
 #[tokio::test(flavor = "multi_thread", worker_threads = 8)]
 #[allow(non_snake_case)]
 async fn p001_GET_BLOCKS_latency() {
@@ -170,11 +161,7 @@
     synth_node
         .connect_from(node_addr, socket)
         .await
-<<<<<<< HEAD
-        .expect(ERR_NODE_CONNECT);
-=======
         .expect(ERR_SYNTH_CONNECT);
->>>>>>> 5a759120
 
     let mut payload_factory = PayloadFactory::new(
         Payload::UniEnsBlockReq(UniEnsBlockReq {
